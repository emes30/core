"""Support for openexchangerates.org exchange rates service."""
from __future__ import annotations

<<<<<<< HEAD
from datetime import timedelta
from http import HTTPStatus
import logging
from typing import Any
=======
from dataclasses import dataclass, field
>>>>>>> cfe6c893

import voluptuous as vol

from homeassistant.components.sensor import PLATFORM_SCHEMA, SensorEntity
from homeassistant.const import CONF_API_KEY, CONF_BASE, CONF_NAME, CONF_QUOTE
from homeassistant.core import HomeAssistant
<<<<<<< HEAD
import homeassistant.helpers.config_validation as cv
from homeassistant.helpers.entity_platform import AddEntitiesCallback
from homeassistant.helpers.typing import ConfigType, DiscoveryInfoType
from homeassistant.util import Throttle
=======
from homeassistant.exceptions import PlatformNotReady
from homeassistant.helpers.aiohttp_client import async_get_clientsession
import homeassistant.helpers.config_validation as cv
from homeassistant.helpers.entity_platform import AddEntitiesCallback
from homeassistant.helpers.typing import ConfigType, DiscoveryInfoType
from homeassistant.helpers.update_coordinator import CoordinatorEntity
>>>>>>> cfe6c893

from .const import BASE_UPDATE_INTERVAL, DOMAIN, LOGGER
from .coordinator import OpenexchangeratesCoordinator

ATTRIBUTION = "Data provided by openexchangerates.org"

DEFAULT_BASE = "USD"
DEFAULT_NAME = "Exchange Rate Sensor"

PLATFORM_SCHEMA = PLATFORM_SCHEMA.extend(
    {
        vol.Required(CONF_API_KEY): cv.string,
        vol.Required(CONF_QUOTE): cv.string,
        vol.Optional(CONF_BASE, default=DEFAULT_BASE): cv.string,
        vol.Optional(CONF_NAME, default=DEFAULT_NAME): cv.string,
    }
)


<<<<<<< HEAD
def setup_platform(
    hass: HomeAssistant,
    config: ConfigType,
    add_entities: AddEntitiesCallback,
    discovery_info: DiscoveryInfoType | None = None,
) -> None:
    """Set up the Open Exchange Rates sensor."""
    name: str = config[CONF_NAME]
    api_key: str = config[CONF_API_KEY]
    base: str = config[CONF_BASE]
    quote: str = config[CONF_QUOTE]

    parameters = {"base": base, "app_id": api_key}
=======
@dataclass
class DomainData:
    """Data structure to hold data for this domain."""
>>>>>>> cfe6c893

    coordinators: dict[tuple[str, str], OpenexchangeratesCoordinator] = field(
        default_factory=dict, init=False
    )

<<<<<<< HEAD
    if response.status_code != HTTPStatus.OK:
        _LOGGER.error("Check your OpenExchangeRates API key")
        return
=======
>>>>>>> cfe6c893

async def async_setup_platform(
    hass: HomeAssistant,
    config: ConfigType,
    async_add_entities: AddEntitiesCallback,
    discovery_info: DiscoveryInfoType | None = None,
) -> None:
    """Set up the Open Exchange Rates sensor."""
    name: str = config[CONF_NAME]
    api_key: str = config[CONF_API_KEY]
    base: str = config[CONF_BASE]
    quote: str = config[CONF_QUOTE]

    integration_data: DomainData = hass.data.setdefault(DOMAIN, DomainData())
    coordinators = integration_data.coordinators

    if (api_key, base) not in coordinators:
        # Create one coordinator per base currency per API key.
        update_interval = BASE_UPDATE_INTERVAL * (
            len(
                {
                    coordinator_base
                    for coordinator_api_key, coordinator_base in coordinators
                    if coordinator_api_key == api_key
                }
            )
            + 1
        )
        coordinator = coordinators[api_key, base] = OpenexchangeratesCoordinator(
            hass,
            async_get_clientsession(hass),
            api_key,
            base,
            update_interval,
        )

        LOGGER.debug(
            "Coordinator update interval set to: %s", coordinator.update_interval
        )

        # Set new interval on all coordinators for this API key.
        for (
            coordinator_api_key,
            _,
        ), coordinator in coordinators.items():
            if coordinator_api_key == api_key:
                coordinator.update_interval = update_interval

    coordinator = coordinators[api_key, base]
    async with coordinator.setup_lock:
        # We need to make sure that the coordinator data is ready.
        if not coordinator.data:
            await coordinator.async_refresh()

    if not coordinator.last_update_success:
        raise PlatformNotReady

    async_add_entities([OpenexchangeratesSensor(coordinator, name, quote)])


class OpenexchangeratesSensor(
    CoordinatorEntity[OpenexchangeratesCoordinator], SensorEntity
):
    """Representation of an Open Exchange Rates sensor."""

    _attr_attribution = ATTRIBUTION

<<<<<<< HEAD
    def __init__(self, rest: OpenexchangeratesData, name: str, quote: str) -> None:
=======
    def __init__(
        self, coordinator: OpenexchangeratesCoordinator, name: str, quote: str
    ) -> None:
>>>>>>> cfe6c893
        """Initialize the sensor."""
        super().__init__(coordinator)
        self._attr_name = name
        self._quote = quote
<<<<<<< HEAD
        self._state: float | None = None

    @property
    def name(self) -> str:
        """Return the name of the sensor."""
        return self._name

    @property
    def native_value(self) -> float | None:
=======
        self._attr_native_unit_of_measurement = quote

    @property
    def native_value(self) -> float:
>>>>>>> cfe6c893
        """Return the state of the sensor."""
        return round(self.coordinator.data.rates[self._quote], 4)

    @property
<<<<<<< HEAD
    def extra_state_attributes(self) -> dict[str, Any] | None:
        """Return other attributes of the sensor."""
        attr = self.rest.data

        return attr

    def update(self) -> None:
        """Update current conditions."""
        self.rest.update()
        if (value := self.rest.data) is None:
            self._attr_available = False
            return

        self._attr_available = True
        self._state = round(value[self._quote], 4)


class OpenexchangeratesData:
    """Get data from Openexchangerates.org."""

    def __init__(self, resource: str, parameters: dict[str, str], quote: str) -> None:
        """Initialize the data object."""
        self._resource = resource
        self._parameters = parameters
        self._quote = quote
        self.data: dict[str, Any] | None = None

    @Throttle(MIN_TIME_BETWEEN_UPDATES)
    def update(self) -> None:
        """Get the latest data from openexchangerates.org."""
        try:
            result = requests.get(self._resource, params=self._parameters, timeout=10)
            self.data = result.json()["rates"]
        except requests.exceptions.HTTPError:
            _LOGGER.error("Check the Openexchangerates API key")
            self.data = None
=======
    def extra_state_attributes(self) -> dict[str, float]:
        """Return other attributes of the sensor."""
        return self.coordinator.data.rates
>>>>>>> cfe6c893
<|MERGE_RESOLUTION|>--- conflicted
+++ resolved
@@ -1,33 +1,19 @@
 """Support for openexchangerates.org exchange rates service."""
 from __future__ import annotations
 
-<<<<<<< HEAD
-from datetime import timedelta
-from http import HTTPStatus
-import logging
-from typing import Any
-=======
 from dataclasses import dataclass, field
->>>>>>> cfe6c893
 
 import voluptuous as vol
 
 from homeassistant.components.sensor import PLATFORM_SCHEMA, SensorEntity
 from homeassistant.const import CONF_API_KEY, CONF_BASE, CONF_NAME, CONF_QUOTE
 from homeassistant.core import HomeAssistant
-<<<<<<< HEAD
-import homeassistant.helpers.config_validation as cv
-from homeassistant.helpers.entity_platform import AddEntitiesCallback
-from homeassistant.helpers.typing import ConfigType, DiscoveryInfoType
-from homeassistant.util import Throttle
-=======
 from homeassistant.exceptions import PlatformNotReady
 from homeassistant.helpers.aiohttp_client import async_get_clientsession
 import homeassistant.helpers.config_validation as cv
 from homeassistant.helpers.entity_platform import AddEntitiesCallback
 from homeassistant.helpers.typing import ConfigType, DiscoveryInfoType
 from homeassistant.helpers.update_coordinator import CoordinatorEntity
->>>>>>> cfe6c893
 
 from .const import BASE_UPDATE_INTERVAL, DOMAIN, LOGGER
 from .coordinator import OpenexchangeratesCoordinator
@@ -47,36 +33,14 @@
 )
 
 
-<<<<<<< HEAD
-def setup_platform(
-    hass: HomeAssistant,
-    config: ConfigType,
-    add_entities: AddEntitiesCallback,
-    discovery_info: DiscoveryInfoType | None = None,
-) -> None:
-    """Set up the Open Exchange Rates sensor."""
-    name: str = config[CONF_NAME]
-    api_key: str = config[CONF_API_KEY]
-    base: str = config[CONF_BASE]
-    quote: str = config[CONF_QUOTE]
-
-    parameters = {"base": base, "app_id": api_key}
-=======
 @dataclass
 class DomainData:
     """Data structure to hold data for this domain."""
->>>>>>> cfe6c893
 
     coordinators: dict[tuple[str, str], OpenexchangeratesCoordinator] = field(
         default_factory=dict, init=False
     )
 
-<<<<<<< HEAD
-    if response.status_code != HTTPStatus.OK:
-        _LOGGER.error("Check your OpenExchangeRates API key")
-        return
-=======
->>>>>>> cfe6c893
 
 async def async_setup_platform(
     hass: HomeAssistant,
@@ -144,76 +108,21 @@
 
     _attr_attribution = ATTRIBUTION
 
-<<<<<<< HEAD
-    def __init__(self, rest: OpenexchangeratesData, name: str, quote: str) -> None:
-=======
     def __init__(
         self, coordinator: OpenexchangeratesCoordinator, name: str, quote: str
     ) -> None:
->>>>>>> cfe6c893
         """Initialize the sensor."""
         super().__init__(coordinator)
         self._attr_name = name
         self._quote = quote
-<<<<<<< HEAD
-        self._state: float | None = None
-
-    @property
-    def name(self) -> str:
-        """Return the name of the sensor."""
-        return self._name
-
-    @property
-    def native_value(self) -> float | None:
-=======
         self._attr_native_unit_of_measurement = quote
 
     @property
     def native_value(self) -> float:
->>>>>>> cfe6c893
         """Return the state of the sensor."""
         return round(self.coordinator.data.rates[self._quote], 4)
 
     @property
-<<<<<<< HEAD
-    def extra_state_attributes(self) -> dict[str, Any] | None:
-        """Return other attributes of the sensor."""
-        attr = self.rest.data
-
-        return attr
-
-    def update(self) -> None:
-        """Update current conditions."""
-        self.rest.update()
-        if (value := self.rest.data) is None:
-            self._attr_available = False
-            return
-
-        self._attr_available = True
-        self._state = round(value[self._quote], 4)
-
-
-class OpenexchangeratesData:
-    """Get data from Openexchangerates.org."""
-
-    def __init__(self, resource: str, parameters: dict[str, str], quote: str) -> None:
-        """Initialize the data object."""
-        self._resource = resource
-        self._parameters = parameters
-        self._quote = quote
-        self.data: dict[str, Any] | None = None
-
-    @Throttle(MIN_TIME_BETWEEN_UPDATES)
-    def update(self) -> None:
-        """Get the latest data from openexchangerates.org."""
-        try:
-            result = requests.get(self._resource, params=self._parameters, timeout=10)
-            self.data = result.json()["rates"]
-        except requests.exceptions.HTTPError:
-            _LOGGER.error("Check the Openexchangerates API key")
-            self.data = None
-=======
     def extra_state_attributes(self) -> dict[str, float]:
         """Return other attributes of the sensor."""
-        return self.coordinator.data.rates
->>>>>>> cfe6c893
+        return self.coordinator.data.rates